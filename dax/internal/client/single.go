--- conflicted
+++ resolved
@@ -156,13 +156,9 @@
 		ctx, cfn := context.WithTimeout(ctx, 1*time.Second)
 		defer cfn()
 		var err error
-<<<<<<< HEAD
 		opts := RequestOptions{}
-		opts.RetryMaxAttempts = 2
+		opts.RetryMaxAttempts = 3
 		_, err = client.endpoints(ctx, opts)
-=======
-		_, err = client.endpoints(RequestOptions{MaxRetries: 3, Context: ctx})
->>>>>>> b1281747
 		if err != nil {
 			cc.debugLog("Health checks failed with error " + err.Error() + " for host :: " + host.host)
 			cc.onHealthCheckFailed(ctx, host)
@@ -480,15 +476,10 @@
 		return err
 	}
 
-<<<<<<< HEAD
 	if err = client.auth(ctx, t); err != nil {
-		client.pool.discard(t)
-=======
-	if err = client.auth(t); err != nil {
 		// Auth method writes in the tube and
 		// it is not guaranteed that it will be drained completely on error
 		client.pool.closeTube(t)
->>>>>>> b1281747
 		return err
 	}
 
